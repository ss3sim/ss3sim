#' Methods to alter which parameters are estimated in a SS3 \code{.ctl} file.
#'
#' @description Takes SS3 \code{.ctl} and \code{forecast.ss} files, along with
#'   a list structure which houses the data file as read in by
#'   \code{\link[r4ss]{SS_readdat}}
#'   and changes which parameters are estimated, how natural mortality is
#'   estimated, and if forecasts are performed. The function can be called by
#'   itself or within \code{\link{run_ss3sim}} to alter an estimation model
#'   \code{.ctl} file.
#'   If used with \code{\link{run_ss3sim}} the case file should be named
#'   \code{E}. A suggested (default) case letter is \code{E} for estimation.
#'
<<<<<<< HEAD
#' @param ctl_file_in Input SS3 control file
#' @param ctl_file_out Output SS3 control file
#' @template datfile
#' @param for_file_in Input SS3 forecast file
=======
#' @template ctl_file_in
#' @template ctl_file_out
#' @template dat_file_in
#' @template for_file_in
>>>>>>> de7d3075
#' @param natM_type *A character string corresponding to option 0:4 in SS3 (i.e.
#'   "1Parm", "n_breakpoints", "Lorenzen", "agespecific",
#'   "agespec_withseasinterpolate"). A value of \code{NA} will leave the
#'   configuration of natural mortality as specified in \code{ctl_file_in}.
#' @param natM_n_breakpoints *A vector of ages at which you want breakpoints.
#'   Only used if you specify \code{natM_type = "n_breakpoints"}.
#' @param natM_lorenzen *The reference age for the Lorenzen function.  Only used
#'   if you specify \code{natM_type = "Lorenzen"}. Length should be one even
#'   if the \code{.ctl} has two genders.
#' @param natM_val *A vector of numeric values. Interpretation of the values are
#'   dependent upon \code{natM_type}. If \code{natM_type = "agespecific"} or
#'   \code{natM_type = "agespec_withseasinterpolate"} the vector specifies the
#'   fixed natural mortality parameters for each integer age.  Specify values
#'   in the following order: female area 1, female area 2, male area 1, male
#'   area, etc. Ensure that there is one entry per integer age x area x gender.
#'   If \code{natM_type = "1Param"}, \code{natM_type = "n_breakpoints"}, or
#'   \code{natM_type = "Lorenzen"} the vector specifies the initial and phase
#'   values for each natM parameter (i.e. \code{c(int, phase, int, phase,
#'   etc.)}, where the first two values could correspond to ages 0-2 natural
#'   mortality and the third and fourth value could correspond to ages 3-8
#'   natural mortality).  For any specified initial value, the parameter bounds
#'   will be altered to 50 percent above and below the specified initial value,
#'   if the initial value lies above or below the original bounds.
#' @param par_name *A vector of values, separated by commas.  Each value
#'   corresponds to a parameter that you wish to turn on or off in the
#'   \code{ctl_file_in}. The values will later be turned into character values
#'   and used to search for specific lines for each parameter in the
#'   \code{ctl_file_in}, therefore it is best to use full parameter names as
#'   they are specified in \code{ctl_file_in}.
#' @param par_int *A vector of initial values, one for each parameter in
#'   \code{par_name}.  Values can be \code{NA} if you do not wish to change the
#'   initial value for a given parameter.
#' @param par_phase *A vector of phase values, one for each parameter in
#'   \code{par_name}.  Values can be \code{NA} if you do not wish to change
#'   the phase for a given parameter.
#' @param forecast_num *Number of years to perform forecasts. For those years,
#'   the data will be removed from the \code{datfile}, enabling SS3 to
#'   generate forecasts rather than use the data to fit the model.
#' @param run_change_e_full *If \code{FALSE} \code{change_e} will only
#'   manipulate for forecasting, if \code{TRUE} (default) the full function
#'   capability will be ran.
#' @template verbose
#'
#' @details Turning parameters on and off is the main function of
#'   \code{change_e}.  \code{change_e} was not created with the capability of
#'   adding parameters to a \code{.ctl} file.  The function can only add
#'   parameters for age specific natural mortality, and only for models with
#'   one growth morph.  Furthermore, the function is designed to add complexity
#'   to the natural mortality type and not remove complexity.  Therefore, the
#'   function will fail if natural mortality in the \code{ctl_file_in} is not
#'   specified as \code{"1Param"} and \code{natM_type} is anything other than
#'   \code{NULL} or \code{"1Param"}.
#' @template casefile-footnote
#' @family change functions
#' @return
#' Altered versions of SS3 \code{.ctl} and \code{forecast.ss} files are written
#' to the disk and the altered \code{datfile} is returned invisibly.
#'
#' @author Kelli Johnson
#' @importFrom r4ss SS_parlines SS_readforecast SS_writeforecast
#' @export
#' @examples
#' \dontrun{
#' library(r4ss)
#' # Create a temporary folder for the output and set the working directory:
#' temp_path <- file.path(tempdir(), "ss3sim-tv-example")
#' dir.create(temp_path, showWarnings = FALSE)
#' wd <- getwd()
#' setwd(temp_path)
#'
#' d <- system.file("extdata", package = "ss3sim")
#' ctl_file <- paste0(d, "/models/cod-om/codOM.ctl")
#' data.old <- r4ss::SS_readdat(file.path(d, "models", "cod-om", "codOM.dat"))
#' change_e(ctl_file_in = ctl_file, ctl_file_out = "change_e.ctl",
#'          datfile = data.old, for_file_in = "forecast.ss",
#'          natM_type = "n_breakpoints", natM_n_breakpoints = c(1, 4),
#'          natM_lorenzen = NULL, natM_val = c(.2, 3, 0.4, 5),
#'          par_name = c("_steep", "SizeSel_1P_1_Fishery"),
#'          par_int = c(0.3, 40), par_phase = c(3, 2),
#'          forecast_num = 0, run_change_e_full = TRUE )
#' # clean up
#' file.remove("change_e.ctl")
#' setwd(wd)
#' }

change_e <- function(ctl_file_in = "em.ctl",
    ctl_file_out = "em.ctl", datfile = NULL,
    for_file_in = "forecasts.ss", natM_type = "1Parm",
    natM_n_breakpoints = NULL, natM_lorenzen = NULL, natM_val = c(NA, NA),
    par_name = NULL, par_int = "NA", par_phase = "NA",
    forecast_num = 0, run_change_e_full = TRUE,
    verbose = FALSE) {

  if (!run_change_e_full & any(grepl("change_e_vbgf", par_int))) {
    run_change_e_full <- TRUE
  }
  if(run_change_e_full) {
  if(!file.exists(ctl_file_in)) {
    stop("Ctl file for the estimation model does not exist change_e failed.")
  }
  #Read in the ctl file for the estimation model
  ss3.ctl <- readLines(ctl_file_in)
  #Run external estimator for growth if needed
  if(any(grepl("change_e_vbgf", par_int))) {
    if (length(dir(pattern = "vbgf")) != 1) {
      stop(paste("The necessary file containing \"vbgf\" does not exist in",
        getwd(), "Please make sure the correct data is available for the",
        "external estimator."))
    }
    data <- read.csv(dir(pattern = "vbgf"), header = TRUE)
  #Get start values
    pars <- SS_parlines(ctl_file_in, verbose = FALSE)
    change_e_vbgf <- try(
      sample_fit_vbgf(length.data = data,
        start.L1 = with(pars, INIT[Label == "L_at_Amin_Fem_GP_1"]),
        start.L2 = with(pars, INIT[Label == "L_at_Amax_Fem_GP_1"]),
        start.k  = with(pars, INIT[Label == "VonBert_K_Fem_GP_1"]),
        start.cv.young = with(pars, INIT[Label == "CV_young_Fem_GP_1"]),
        start.cv.old = with(pars, INIT[Label == "CV_old_Fem_GP_1"]),
        lo.L1 = with(pars, LO[Label == "L_at_Amin_Fem_GP_1"]),
        lo.L2 = with(pars, LO[Label == "L_at_Amax_Fem_GP_1"]),
        lo.k  = with(pars, LO[Label == "VonBert_K_Fem_GP_1"]),
        lo.cv.young = with(pars, LO[Label == "CV_young_Fem_GP_1"]),
        lo.cv.old = with(pars, LO[Label == "CV_old_Fem_GP_1"]),
        hi.L1 = with(pars, HI[Label == "L_at_Amin_Fem_GP_1"]),
        hi.L2 = with(pars, HI[Label == "L_at_Amax_Fem_GP_1"]),
        hi.k  = with(pars, HI[Label == "VonBert_K_Fem_GP_1"]),
        hi.cv.young = with(pars, HI[Label == "CV_young_Fem_GP_1"]),
        hi.cv.old = with(pars, HI[Label == "CV_old_Fem_GP_1"]),
        a3 = min(data$age), A = max(data$age)), silent = TRUE)
    #Get par estimates and append them to par_name par_int and par_phase
    changeinits <- which(par_int == "change_e_vbgf")
    keep <- sapply(par_name[changeinits], grep, names(change_e_vbgf),
      ignore.case = TRUE)
    par_int[changeinits] <- unlist(change_e_vbgf)[keep]
    par_int[!par_int %in% c(NA, "NA", "Nan")] <-
      as.numeric(par_int[!par_int %in% c(NA, "NA", "Nan")])
  }
  # Determine how many genders the model has
  gen <- grep("NatM", ss3.ctl, value = TRUE)
  male <- TRUE %in% grepl("Mal", gen)

  natM.val <- pmatch(tolower(natM_type),
                     c("1parm", "n_breakpoints", "lorenzen",
                       "agespecific", "agespec_withseasinterpolate")) - 1
  if(!is.na(natM.val)) {
    # change the natM type from 1Parm to correct type
    natM.type.line <- grep("_natM_type", ss3.ctl)
    natM.type.val <- strsplit(ss3.ctl[natM.type.line], "#")
    natM.type.org <- as.numeric(natM.type.val[[1]][1])
    natM.type.val[[1]][1] <- natM.val
    ss3.ctl[natM.type.line] <- paste(natM.type.val[[1]], collapse = " #")
    if(natM.type.org > 0) {
      stop(paste("change_e can only change a .ctl from a simple 1 parameter",
                 "natural mortality type to a more complicated parameter",
                 "setup and not the other way around."))
    }
    # specify natM optional lines according to type
  	natM.input <- grep("#_no additional input for selected M option",
                       ss3.ctl)
    if(natM.val == 1) {
      natM_breakpoints <- length(natM_n_breakpoints)
      if(male == FALSE & !(length(natM_val) == (natM_breakpoints * 2))) {
        stop(paste("Must specify a int and phase for each natural mortality",
                   "parameter in the vector natM_val."))
      }
      if(male == TRUE & !(length(natM_val) == (natM_breakpoints * 2 * 2))) {
        stop(paste("Must specify an int and phase for each M parameter",
                   "in the vector natM_val. This model has two genders",
                   "thus for each breakpoint there must be four entries in,",
                   "natM_val (i.e., int_female_1, phase_female_1, int_female_2,",
                   "phase_female_2, int_male_1, phase_male_1, etc.)."))
      }
  	  ss3.ctl[natM.input] <- paste(natM_breakpoints, "#_N_breakpoints")
  	  ss3.ctl <- append(ss3.ctl,
  	                   values = paste0(paste(natM_n_breakpoints, collapse = " "),
                                       " # age(real) at M breakpoints"),
  	                   after = natM.input)
  	}
    if(natM.val == 2) {
      if(length(natM_lorenzen) > 1) {
        stop(paste("SS3, version O, uses a single age value for the Lorenzen",
                   "function even if there is > 1 gender.",
                   "length(natM_lorenzen) == 1, not", length(natM_lorenzen)))
      }
      ss3.ctl[natM.input] <- paste(natM_lorenzen,
                                  "#_reference age for Lorenzen M")
    }
    if(natM.val == 3 | natM.val == 4) {
       ss3.ctl[natM.input] <- paste0(" #_Age_natmort_by gender x growthpattern")
       ss3.ctl <- append(ss3.ctl, values = paste(natM_val, collapse = " "),
                        after = natM.input)
       ss3.ctl <- ss3.ctl[-grep("# NatM_", ss3.ctl)]
      }
    # specify the initial and phase values for natM if used
    if(natM.val == 0 | natM.val == 1 | natM.val == 2) {
       natM.p.line1f <- grep("# NatM_p_1_Fem_GP_1", ss3.ctl)
   	   natM.p.valf <- unlist(strsplit(ss3.ctl[natM.p.line1f], split = " "))
       natM.p.valf <- natM.p.valf[which(nchar(natM.p.valf) > 0)]
       if(male) {
         natM.p.line1m <- grep("# NatM_p_1_Mal_GP_1", ss3.ctl)
   	     natM.p.valm <- unlist(strsplit(ss3.ctl[natM.p.line1m], split = " "))
         natM.p.valm <- natM.p.valm[which(nchar(natM.p.valm) > 0)]
       }
       counter <- 0
       seq.len <- length(natM_val)
       if(male) seq.len <- seq.len / 2
         for(i in 1:seq.len) {
   	      if(i %% 2 == 0) next
             if(!is.na(natM_val[i])) {
               natM.p.valf[3] <- natM_val[i]
   	           #check to ensure that int is between the bounds
   		       if(as.numeric(natM.p.valf[3]) < as.numeric(natM.p.valf[1])) {
                 natM.p.valf[1] <- natM_val[i] * 0.5
   		       }
               if(as.numeric(natM.p.valf[3]) > as.numeric(natM.p.valf[2])) {
                 natM.p.valf[2] <- natM_val[i] * 1.5
               }
   			 }
   		  if(!is.na(natM_val[i + 1])) {
            natM.p.valf[7] <- natM_val[i + 1]
   		  }
          if(male) {
            if(!is.na(natM_val[i + seq.len])) {
               natM.p.valm[3] <- natM_val[i + seq.len]
   	           #check to ensure that int is between the bounds
   		       if(as.numeric(natM.p.valm[3]) < as.numeric(natM.p.valm[1])) {
                 natM.p.valm[1] <- natM_val[i + seq.len] * 0.5
   		       }
               if(as.numeric(natM.p.valm[3]) > as.numeric(natM.p.valm[2])) {
                 natM.p.valm[2] <- natM_val[i + seq.len] * 1.5
               }
   			 }
   		  if(!is.na(natM_val[i + seq.len + 1])) {
            natM.p.valm[7] <- natM_val[i + seq.len + 1]
   		  }
          }
          counter <- counter + 1
   		  natM.p.valf[grep("GP", natM.p.valf)] <- paste0("NatM_p_1_Fem_GP_", counter)
          if(male) natM.p.valm[grep("GP", natM.p.valm)] <- paste0("NatM_p_1_Mal_GP_", counter)
  		  if(i == 1) {
            ss3.ctl[natM.p.line1f] <- paste(natM.p.valf, collapse = " " )
            if(male) ss3.ctl[natM.p.line1m] <- paste(natM.p.valm, collapse = " " )
   		  } else {
              ss3.ctl <- append(ss3.ctl, values = paste(natM.p.valf, collapse = " " ),
   		                       after = (natM.p.line1f + counter - 2))
              if(male) {
                natM.p.line1m <- grep("NatM_p_1_Mal_GP_1", ss3.ctl)
                ss3.ctl <- append(ss3.ctl, values = paste(natM.p.valm, collapse = " " ),
   		                         after = (natM.p.line1m + counter - 2))
              }
              }
   		}
  }
  writeLines(ss3.ctl, ctl_file_out)
} else {
  file.copy(ctl_file_in, ctl_file_out)
}

if(!is.null(par_name)) {
   par_name <- unlist(strsplit(par_name, split = ","))

  SS_changepars(dir = "", ctlfile = ctl_file_in,
    newctlfile = file.path(getwd(), ctl_file_out),
    linenums = NULL, strings = par_name, newvals = par_int, repeat.vals = verbose,
    newlos = NULL, newhis = NULL, estimate = FALSE, verbose = verbose,
    newphs = par_phase)
}
}
 if(forecast_num > 0) {
   if(is.null(datfile)) {
     stop(paste("A list object read in by r4ss::SS_readdat must be passed",
       "to change_e using the datfile argument if the user wishes to",
       "implement or change the number of forecasts."))
   }
 if(!file.exists(for_file_in)) {
   stop("Forecast file for the estimation model does not exist.")
 }
   datfile$endyr <- datfile$endyr - forecast_num

   ss3.for <- SS_readforecast(file = for_file_in, Nfleets = datfile$Nfleet,
     Nareas = datfile$N_areas, verbose = verbose)
   ss3.for$Forecast <- 2 #Fish at F(MSY)
   ss3.for$Nforecastyrs <- forecast_num
   SS_writeforecast(ss3.for, file = "forecast.ss", overwrite = TRUE,
     verbose = verbose)
 }
if(!is.null(datfile)) invisible(datfile)
}<|MERGE_RESOLUTION|>--- conflicted
+++ resolved
@@ -10,17 +10,10 @@
 #'   If used with \code{\link{run_ss3sim}} the case file should be named
 #'   \code{E}. A suggested (default) case letter is \code{E} for estimation.
 #'
-<<<<<<< HEAD
 #' @param ctl_file_in Input SS3 control file
 #' @param ctl_file_out Output SS3 control file
-#' @template datfile
+#' @template dat_list
 #' @param for_file_in Input SS3 forecast file
-=======
-#' @template ctl_file_in
-#' @template ctl_file_out
-#' @template dat_file_in
-#' @template for_file_in
->>>>>>> de7d3075
 #' @param natM_type *A character string corresponding to option 0:4 in SS3 (i.e.
 #'   "1Parm", "n_breakpoints", "Lorenzen", "agespecific",
 #'   "agespec_withseasinterpolate"). A value of \code{NA} will leave the
@@ -57,7 +50,7 @@
 #'   \code{par_name}.  Values can be \code{NA} if you do not wish to change
 #'   the phase for a given parameter.
 #' @param forecast_num *Number of years to perform forecasts. For those years,
-#'   the data will be removed from the \code{datfile}, enabling SS3 to
+#'   the data will be removed from the \code{dat_list}, enabling SS3 to
 #'   generate forecasts rather than use the data to fit the model.
 #' @param run_change_e_full *If \code{FALSE} \code{change_e} will only
 #'   manipulate for forecasting, if \code{TRUE} (default) the full function
@@ -77,7 +70,7 @@
 #' @family change functions
 #' @return
 #' Altered versions of SS3 \code{.ctl} and \code{forecast.ss} files are written
-#' to the disk and the altered \code{datfile} is returned invisibly.
+#' to the disk and the altered \code{dat_list} is returned invisibly.
 #'
 #' @author Kelli Johnson
 #' @importFrom r4ss SS_parlines SS_readforecast SS_writeforecast
@@ -95,7 +88,7 @@
 #' ctl_file <- paste0(d, "/models/cod-om/codOM.ctl")
 #' data.old <- r4ss::SS_readdat(file.path(d, "models", "cod-om", "codOM.dat"))
 #' change_e(ctl_file_in = ctl_file, ctl_file_out = "change_e.ctl",
-#'          datfile = data.old, for_file_in = "forecast.ss",
+#'          dat_list = data.old, for_file_in = "forecast.ss",
 #'          natM_type = "n_breakpoints", natM_n_breakpoints = c(1, 4),
 #'          natM_lorenzen = NULL, natM_val = c(.2, 3, 0.4, 5),
 #'          par_name = c("_steep", "SizeSel_1P_1_Fishery"),
@@ -107,7 +100,7 @@
 #' }
 
 change_e <- function(ctl_file_in = "em.ctl",
-    ctl_file_out = "em.ctl", datfile = NULL,
+    ctl_file_out = "em.ctl", dat_list = NULL,
     for_file_in = "forecasts.ss", natM_type = "1Parm",
     natM_n_breakpoints = NULL, natM_lorenzen = NULL, natM_val = c(NA, NA),
     par_name = NULL, par_int = "NA", par_phase = "NA",
@@ -291,22 +284,22 @@
 }
 }
  if(forecast_num > 0) {
-   if(is.null(datfile)) {
+   if(is.null(dat_list)) {
      stop(paste("A list object read in by r4ss::SS_readdat must be passed",
-       "to change_e using the datfile argument if the user wishes to",
+       "to change_e using the dat_list argument if the user wishes to",
        "implement or change the number of forecasts."))
    }
  if(!file.exists(for_file_in)) {
    stop("Forecast file for the estimation model does not exist.")
  }
-   datfile$endyr <- datfile$endyr - forecast_num
-
-   ss3.for <- SS_readforecast(file = for_file_in, Nfleets = datfile$Nfleet,
-     Nareas = datfile$N_areas, verbose = verbose)
+   dat_list$endyr <- dat_list$endyr - forecast_num
+
+   ss3.for <- SS_readforecast(file = for_file_in, Nfleets = dat_list$Nfleet,
+     Nareas = dat_list$N_areas, verbose = verbose)
    ss3.for$Forecast <- 2 #Fish at F(MSY)
    ss3.for$Nforecastyrs <- forecast_num
    SS_writeforecast(ss3.for, file = "forecast.ss", overwrite = TRUE,
      verbose = verbose)
  }
-if(!is.null(datfile)) invisible(datfile)
+if(!is.null(dat_list)) invisible(dat_list)
 }