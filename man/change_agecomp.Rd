\name{change_agecomp}
\alias{change_agecomp}
<<<<<<< HEAD
\title{Change age comps}
\usage{
  change_agecomp(infile, outfile,
    distribution = "multinomial", Nsamp = NA, minyear = NA,
    maxyear = NA, years = NA, svyears = NA,
    fish_agecomp = TRUE, sv_agecomp = TRUE, N_agebins = NA,
    agebin_vector = NA, agecomp = NA, cpar = 2, ...)
}
\arguments{
  \item{infile}{SS data object from SS_readdat() in the
  r4ss package. Make sure you select option "section=2"}

  \item{outfile}{Name of the new file to be created. May be
  global or local. Make sure to give extension .dat to the
  file name.}

  \item{distribution}{Distribution to be used to sample the
  length compositions. Options are "multinomial" and
  "dirichlet"}

  \item{Nsamp}{Number of samples drawn from a multinomial
  distribution, or precision for the Dirichlet distribution
  this parameter could be a single value or a vector for
  each year of length comp data (both fishery and survey)}

  \item{minyear}{starting year for the fleet age comps.
  Overridden by specifying "years"}

  \item{maxyear}{ending year for the fleet age comps.
  Overridden by specifying "years"}

  \item{N_agebins}{Number of age bins}

  \item{agebin_vector}{A vector of age bins}

  \item{years}{Vector of years for the fleet age comps}

  \item{svyears}{Vector of years for the survey age comps}

  \item{agecomp}{Matrix of age comps}

  \item{fish_agecomp,}{TRUE or FALSE; default to TRUE. To
  use or not to use the fishery age comp data}

  \item{sv_agecomp,}{TRUE or FALSE; default to TRUE. To use
  or not to use the survey age comp data}

  \item{cpar}{c parameter in lambda of Dirichlet
  distribution}
}
\description{
  Take a data.SS_new file, resample the age compositions
  from the expected values, and return a new file with the
  new age comp samples. Samples can have dimensions, bins,
  sample sizes, and distributions which are different than
  those coming from SS.
=======
\title{Sample age compositions from expected values}
\usage{
  change_agecomp(infile, outfile, fleets = c(1, 2), Nsamp,
    years, cpar = 1, agebin_vector = NULL,
    write_file = TRUE)
}
\arguments{
  \item{infile}{SS data object as read in from
  \code{SS_readdat} in the r4ss package. Make sure you
  select option \code{section=2}.}

  \item{outfile}{Character string of the name for the new
  file to be created. Must end in \code{.dat}.}

  \item{fleets}{Numeric vector giving the fleets to be
  used. This order also pertains to other arguments. A
  missing value excludes that fleet from outfile (i.e. turn
  it off so no samples are written). If none of the fleet
  collected samples, keep the value to \code{fleets=NULL}.}

  \item{Nsamp}{A numeric list of the same length as
  \code{fleets}. Either single values or vectors of the
  same length as the number of years can be passed through.
  Single values are repeated for all years. If no fleet
  collected samples, keep the value to \code{Nsamp=NULL}.}

  \item{years}{A numeric list of the same length as
  \code{fleets}. Each element specifies the years to sample
  from each fleet. Years left out are excluded in
  \code{outfile}, allowing the user to reduce (but not
  increase) the sample scheme as given in \code{infile}. If
  no fleet collected samples, keep the value to
  \code{years=NULL}.}

  \item{agebin_vector}{A numeric vector giving the new age
  bins to use. \code{agebin_vector} must be within the
  [min;max] of population bin. This feature alows dynamic
  binning by the user, but is not fully tested. Users
  should consult the vignette and carefully check the
  function bins the data as desired before proceeding with
  simulations.}

  \item{cpar}{A numeric value or vector the same length as
  \code{fleets} controlling the variance of the Dirichlet
  distribution used for sampling. A value of \code{1}
  indicates the same standard deviation as a multinomial of
  the given \code{Nsamp}, \code{2} indicates twice, etc.
  Values greater than one indicate overdispersion, and less
  underdispersion.}

  \item{write_file}{A switch for whether to write
  \code{outfile} to disk. Can be turned off to speed up
  testing or exploration of the function (the new agecomp
  is returned invisibly, as in the examples below)}
}
\description{
  Take a \code{data.SS_new} file containing expected values
  and sample to create observed age compositions which are
  then written to file for use by the EM.
}
\examples{
\dontrun{
d <- system.file("extdata", package = "ss3sim")
f_in <- paste0(d, "/example-om/data.ss_new")
infile <- r4ss::SS_readdat(f_in, section = 2, verbose = FALSE)

## Generate with a smaller number of fleet taking samples
ex1 <- change_agecomp(infile=infile, outfile="test1.dat", fleets=c(2),
               Nsamp=list(c(10,50)), years=list(c(1999,2000)))

## Generate with varying Nsamp by year for first fleet
ex2 <- change_agecomp(infile=infile, outfile="test2.dat", fleets=c(1,2),
               Nsamp=list(c(rep(50, 5), rep(100, 5)), 50),
               years=list(seq(1994, 2012, by=2),
               2003:2012))

## Generate with varying Nsamp by year for first fleet AND with different age bins
ex3 <- change_agecomp(infile=infile, outfile="codEM.dat", fleets=c(1,2),
               Nsamp=list(c(rep(50, 5), rep(100, 5)), 50),
               years=list(seq(1994, 2012, by=2),
               2003:2012),	agebin_vector = seq(1,15,by=3))

plot(seq(0,15, by=3), as.numeric(ex3[1, -(1:9)]), type="b", col=2,
     xlab="Age Bin", ylab="Proportion of Age",
     main="Comparison of different age bin structures via agebin_vector")
lines(0:15, as.numeric(ex1[1, -(1:9)]), type="b", col=1)
legend("topright", legend=c("ex1", "ex3"), col=c(1,2), pch=1)

unlink(x=c("test1.dat", "test2.dat", "test3.dat")) # clean up

## Plot distributions for a particular year for a cpar of 5 and 1 to
## demonstrate the impact of cpar
temp.list <- list()
for(i in 1:500){
    temp.list[[i]] <-
        change_agecomp(infile=infile, outfile="test1.dat",
                       fleets=c(1,2), cpar=c(5,1), Nsamp=list(100,100),
                       years=list(1995, 1995), write_file=F)
}
xx <- do.call(rbind, temp.list)[,-(1:9)[-3]]
xx <- reshape2::melt(xx, id.vars="FltSvy")
par(mfrow=c(2,1))
with(subset(xx, FltSvy==1), boxplot(value~variable, las=2,
                main="Overdispersed",  xlab="Age bin"))
temp <- as.numeric(subset(infile$agecomp, Yr==1995 & FltSvy == 1)[-(1:9)])
points(temp/sum(temp), pch="-", col="red")
with(subset(xx, FltSvy==2), boxplot(value~variable, las=2,
                main="Multinomial", xlab="Age bin"))
temp <- as.numeric(subset(infile$agecomp, Yr==1995 & FltSvy == 2)[-(1:9)])
points(temp/sum(temp), pch="-", col="red")
#' }
>>>>>>> ae4f39aa
}
\author{
  Cole Monnahan and Kotaro Ono; modified from a version by
  Roberto Licandeo and Felipe Hurtado-Ferro
}
<|MERGE_RESOLUTION|>--- conflicted
+++ resolved
@@ -1,63 +1,5 @@
 \name{change_agecomp}
 \alias{change_agecomp}
-<<<<<<< HEAD
-\title{Change age comps}
-\usage{
-  change_agecomp(infile, outfile,
-    distribution = "multinomial", Nsamp = NA, minyear = NA,
-    maxyear = NA, years = NA, svyears = NA,
-    fish_agecomp = TRUE, sv_agecomp = TRUE, N_agebins = NA,
-    agebin_vector = NA, agecomp = NA, cpar = 2, ...)
-}
-\arguments{
-  \item{infile}{SS data object from SS_readdat() in the
-  r4ss package. Make sure you select option "section=2"}
-
-  \item{outfile}{Name of the new file to be created. May be
-  global or local. Make sure to give extension .dat to the
-  file name.}
-
-  \item{distribution}{Distribution to be used to sample the
-  length compositions. Options are "multinomial" and
-  "dirichlet"}
-
-  \item{Nsamp}{Number of samples drawn from a multinomial
-  distribution, or precision for the Dirichlet distribution
-  this parameter could be a single value or a vector for
-  each year of length comp data (both fishery and survey)}
-
-  \item{minyear}{starting year for the fleet age comps.
-  Overridden by specifying "years"}
-
-  \item{maxyear}{ending year for the fleet age comps.
-  Overridden by specifying "years"}
-
-  \item{N_agebins}{Number of age bins}
-
-  \item{agebin_vector}{A vector of age bins}
-
-  \item{years}{Vector of years for the fleet age comps}
-
-  \item{svyears}{Vector of years for the survey age comps}
-
-  \item{agecomp}{Matrix of age comps}
-
-  \item{fish_agecomp,}{TRUE or FALSE; default to TRUE. To
-  use or not to use the fishery age comp data}
-
-  \item{sv_agecomp,}{TRUE or FALSE; default to TRUE. To use
-  or not to use the survey age comp data}
-
-  \item{cpar}{c parameter in lambda of Dirichlet
-  distribution}
-}
-\description{
-  Take a data.SS_new file, resample the age compositions
-  from the expected values, and return a new file with the
-  new age comp samples. Samples can have dimensions, bins,
-  sample sizes, and distributions which are different than
-  those coming from SS.
-=======
 \title{Sample age compositions from expected values}
 \usage{
   change_agecomp(infile, outfile, fleets = c(1, 2), Nsamp,
@@ -138,7 +80,7 @@
 ex3 <- change_agecomp(infile=infile, outfile="codEM.dat", fleets=c(1,2),
                Nsamp=list(c(rep(50, 5), rep(100, 5)), 50),
                years=list(seq(1994, 2012, by=2),
-               2003:2012),	agebin_vector = seq(1,15,by=3))
+               2003:2012),  agebin_vector = seq(1,15,by=3))
 
 plot(seq(0,15, by=3), as.numeric(ex3[1, -(1:9)]), type="b", col=2,
      xlab="Age Bin", ylab="Proportion of Age",
@@ -169,9 +111,9 @@
 temp <- as.numeric(subset(infile$agecomp, Yr==1995 & FltSvy == 2)[-(1:9)])
 points(temp/sum(temp), pch="-", col="red")
 #' }
->>>>>>> ae4f39aa
 }
 \author{
   Cole Monnahan and Kotaro Ono; modified from a version by
   Roberto Licandeo and Felipe Hurtado-Ferro
 }
+
