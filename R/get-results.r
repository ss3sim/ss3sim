--- conflicted
+++ resolved
@@ -280,11 +280,7 @@
       report.om <- tryCatch(r4ss::SS_output(paste0(rep,"/om/"), covar=FALSE,
         verbose=FALSE, compfile="none", forecast=FALSE, warn=TRUE, readwt=FALSE,
         printstats=FALSE, NoCompOK=TRUE, ncols=300), error=function(e) NA)
-<<<<<<< HEAD
-      if(is.list(report.em)==FALSE){
-=======
       if(is.list(report.om)==FALSE | is.list(report.em)==FALSE){
->>>>>>> 03eef175
           warning(paste("Necessary SS files missing from", scenario, "replicate", rep))
           no.rep <- no.rep + 1
           next
