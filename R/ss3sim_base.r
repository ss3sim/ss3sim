#' High-level wrapper to run a simulation
#'
#' A wrapper function that
#' * calls [run_ss3model()] to run the operating model,
#' * samples the output to create fishery and survey data, and
#' * runs the estimation model.
#' This function is the main workhorse of ss3sim and
#' is typically not called by the user but called from [run_ss3sim()].
#'
#' @param iterations Which iterations to run. A numeric vector.
#' @param scenarios A name to use as the folder name for the unique combination
#'   of parameters for the OM and EM.
#' @param tv_params A named list containing arguments for
#'   [change_tv()] (time-varying).
#' @param operat_params A named list containing arguments for [change_o()].
#' @param f_params A named list containing arguments for [change_f()].
#'   A mandatory case.
#' @param index_params A named list containing arguments for
#'   [sample_index()]. A mandatory input.
#' @param discard_params A named list containing arguments for
#'   [sample_discard()].
#' @param lcomp_params A named list containing arguments for
#'   [sample_lcomp()]. A mandatory input.
#' @param agecomp_params A named list containing arguments for
#'   [sample_agecomp()]. A mandatory input.
#' @param calcomp_params A named list containing arguments for
#'   [sample_calcomp()], for conditional age-at-length data.
#' @param wtatage_params A named list containing arguments for
#'   [sample_wtatage()], for empirical weight-at-age data.
#' @param mlacomp_params A named list containing arguments for
#'   [sample_mlacomp()], for mean length-at-age data.
#' @param retro_params A named list containing the arguments for
#'   [change_retro()].
#' @param estim_params A named list containing arguments for
#'   [change_e()].
#' @param em_binning_params A named list containing arguments for
#'   [change_em_binning()].
#' @param data_params A named list containing arguments for changing data.
#' @param weight_comps_params A named list containing arguments for
#'   [r4ss::SS_tune_comps()].
#' @param om_dir The directory with the operating model you want to copy and use
#'   for the specified simulations.
#' @param em_dir The directory with the estimation model you want to copy and
#'   use for the specified simulations.
#' @template user_recdevs
#' @param user_recdevs_warn A logical argument allowing users to turn the
#'   warning regarding biased recruitment deviations off when `user_recdevs`
#'   are specified.
#' @param bias_adjust A logical argument specifying bias adjustment is conducted.
#'   Bias adjustment helps assure that the estimated recruitment deviations,
#'   which are assumed to be log-normally distributed,
#'   are mean unbiased leading to mean-unbiased estimates of biomass
#'   [Methot and Taylor, 2011](https://cdnsciencepub.com/doi/abs/10.1139/f2011-092).
#'   Bias adjustment should always be performed when
#'   using maximum likelihood estimation when running simulations for publication or management.
#'   The argument allows users to turn bias adjustment off because
#'   it involves running the EM multiple times with the hessian and
#'   is not needed when initially exploring your simulation structure.
#' @param hess_always If `TRUE` then the Hessian will always be calculated.
#'   If `FALSE` then the Hessian will only be calculated for
#'   bias-adjustment runs thereby saving time.
#' @param print_logfile `r lifecycle::badge("deprecated")` `print_logfile = TRUE`
#'   is no longer supported.
#'   Previously, the default was `TRUE`, now the default is `FALSE`.
#' @param sleep A time interval (in seconds) to pause on each iteration. Useful
#'   if you want to reduce average CPU time -- perhaps because you're working on
#'   a shared server.
#' @param seed The seed value to pass to [get_recdevs()] when
#'   generating recruitment deviations. The generated recruitment deviations
#'   depend on the iteration value, but also on the value of `seed`. A
#'   given combination of iteration, number of years, and `seed` value will
#'   result in the same recruitment deviations.
#' @param ... Anything extra to pass to [run_ss3model()]. For
#' example, you may want to pass additional options to Stock Synthesis through
#' the argument `admb_options`. Anything that doesn't match a named
#' argument in [run_ss3model()] will be passed to the
#' [system()] call that runs Stock Synthesis.
#' @author Sean Anderson with contributions from many others as listed in
#'   the DESCRIPTION file.
#' @return
#' The output will appear in whatever your current \R working directory
#' is. There will be folders named after your scenarios. They will
#' look like this:
#' \itemize{
#' \item `scen-cod/1/om`
#' \item `scen-cod/1/em`
#' \item `scen-cod/2/om`
#' \item ...
#' }
#'
#'
#' @seealso [run_ss3sim()]
#' @export
#' @details
#' This function is written to be flexible. You can specify the fishing
#' mortality, survey catch-per-unit-effort settings,
#' length-composition data settings, etc. in the function call as list objects
#' (see the example below). For a generic higher-level function, see
#' [run_ss3sim()].
#'
#'
#' @examples
#' \dontrun{
#' # Create a temporary folder for the output and set the working directory:
#' # Create a temporary folder for the output and set the working directory:
#' temp_path <- file.path(tempdir(), "ss3sim-base-example")
#' dir.create(temp_path, showWarnings = FALSE)
#' wd <- getwd()
#' setwd(temp_path)
#' on.exit(setwd(wd), add = TRUE)
#'
#' # Find the data in the ss3sim package:
#' d <- system.file("extdata", package = "ss3sim")
#' om_dir <- file.path(d, "models", "cod-om")
#' em_dir <- file.path(d, "models", "cod-em")
#'
#' # Or, create the argument lists directly in R:
#'
#' F0 <- list(
#'   years = 1:100,
#'   fleets = 1,
#'   fvals = c(rep(0, 25), rep(0.114, 75))
#' )
#'
#' index1 <- list(
#'   fleets = 2, years = list(seq(62, 100, by = 2)),
#'   sds_obs = list(0.1)
#' )
#'
#' lcomp1 <- list(
#'   fleets = c(1, 2), Nsamp = list(50, 100),
#'   years = list(26:100, seq(62, 100, by = 2))
#' )
#'
#' agecomp1 <- list(
#'   fleets = c(1, 2), Nsamp = list(50, 100),
#'   years = list(26:100, seq(62, 100, by = 2))
#' )
#'
#' E0 <- list(
#'   par_name = c("LnQ_base_Fishery", "NatM_uniform_Fem_GP_1"),
#'   par_int = c(NA, NA), par_phase = c(-5, -1), forecast_num = 0
#' )
#'
#' ss3sim_base(
#'   iterations = 1,
#'   scenarios = "D1-E0-F0-cod", # name as desired
#'   f_params = F0,
#'   index_params = index1,
#'   lcomp_params = lcomp1,
#'   agecomp_params = agecomp1,
#'   estim_params = E0,
#'   om_dir = om_dir,
#'   em_dir = em_dir
#' )
#' replist <- r4ss::SS_output(file.path("D1-E0-F0-cod", 1, "em"),
#'   verbose = FALSE, printstats = FALSE, covar = FALSE
#' )
#' testthat::expect_equivalent(replist[["cpue"]][, "Yr"], index1[["years"]][[1]])
#'
#' test <- replist
#' unlink("D1-E0-F0-cod", recursive = TRUE) # clean up
#' }
#'
ss3sim_base <- function(iterations, scenarios, f_params,
                        index_params, discard_params = NULL,
                        lcomp_params = NULL, agecomp_params = NULL, calcomp_params = NULL,
                        wtatage_params = NULL, mlacomp_params = NULL, em_binning_params = NULL,
                        estim_params = NULL, tv_params = NULL, operat_params = NULL, om_dir, em_dir,
                        retro_params = NULL, data_params = NULL, weight_comps_params = NULL,
                        user_recdevs = NULL, user_recdevs_warn = TRUE,
                        bias_adjust = FALSE, hess_always = FALSE,
                        print_logfile = FALSE, sleep = 0, seed = 21,
                        ...) {

  # In case ss3sim_base is stopped before finishing:
  old_wd <- getwd()
  on.exit(setwd(old_wd), add = TRUE)

  # TODO maybe: manipulate the OM for each scenario ONLY; this can't be done
  # in parallel, but may be faster than doing OM model runs for each
  # scenario in parallel (test this). Then, once the OM is created, it can
  # then be copied into each folder (along with the EM) and sampled from for
  # each iteration.
  if (rlang::is_missing(scenarios)) {
    scenarios <- setup_scenarios_name(check = TRUE)
  }
  stopifnot(length(scenarios) == 1)
  sc <- scenarios

  if (!is.null(user_recdevs)) {
    stopifnot(class(user_recdevs) %in% c("matrix", "data.frame", "array"))
    if (ncol(user_recdevs) < max(iterations)) {
      stop(
        "The number of columns in user_recdevs is less than the ",
        "specified number of iterations."
      )
    }
  }
  if (is.null(agecomp_params) & is.null(lcomp_params) & is.null(calcomp_params)) {
    stop("Simulations must have age or length data and both are NULL.")
  }
  for (i in iterations) {
    # todo: fix spacing, organize comments
    #setup ability to not run em
    if(is.na(em_dir)){
      em_dir <- file.path(sc, i, "em")
      em_run <- FALSE
    }
    

    # Create folders, copy models, check for necessary files, rename
    # files for consistency
    iteration_existed <- copy_ss3models(
      model_dir = om_dir, scenarios = sc,
      iterations = i, type = "om"
    )
  
    if (iteration_existed) next
    if(em_run){
    iteration_existed <- copy_ss3models(
      model_dir = em_dir, scenarios = sc,
      iterations = i, type = "em"
    )
    } else{
      #if this is an OM only model, em is just next to the om
      #make a phony em dir with the o swapped for the e
      length_em_dir <- nchar(om_dir)
      copy_em_dir <- om_dir
      substr(copy_em_dir, start = length_em_dir -1, 
      stop = length_em_dir - 1) <- "e"

      iteration_existed <- copy_ss3models(
      model_dir = copy_em_dir,
      scenarios = sc,
      iterations = i, type = "em")
    }
    pathom <- file.path(sc, i, "om")
    pathem <- file.path(sc, i, "em")

    # Make the OM as specified by the user -----------------------------------

    # Change the control file if using time varying
    if (!is.null(tv_params)) {
      # Change time-varying parameters; e.g. M, selectivity, growth...
      wd <- getwd()
      setwd(pathom)
      change_tv(
        change_tv_list = tv_params,
        ctl_file_in = "om.ctl",
        ctl_file_out = "om.ctl"
      )
      setwd(wd)
    }
    # change the OM control file for NOT time varying parameters.
    if (!is.null(operat_params)) {
      do.call("change_o", c(operat_params,
        ctl_file_in = file.path(sc, i, "om", "om.ctl"),
        ctl_file_out = file.path(sc, i, "om", "om.ctl")
      ))
    }
    # The following section adds recruitment deviations
    # First, pull in sigma R from the operating model
    sigmar <- get_sigmar(file.path(sc, i, "om", "om"))
    recdevs <- get_recdevs(iteration = i, n = 2000, seed = seed)
    if (is.null(user_recdevs)) {
      sc_i_recdevs <- sigmar * recdevs - sigmar^2 / 2 # from the package data
    } else {
      if (user_recdevs_warn & i == 1) {
        warning("No bias correction is done internally for user-supplied ",
          "recruitment deviations and must be done manually. See the ",
          "vignette for more details. Biased recruitment deviations can ",
          "lead to biased model results.",
          call. = FALSE
        )
      }
      sc_i_recdevs <- user_recdevs[, i] # user specified recdevs
    }

    # Find number of years in OM to change recdevs and F
    datfile.orig <- r4ss::SS_readdat(file.path(sc, i, "om", "ss3.dat"),
<<<<<<< HEAD
      verbose = FALSE
=======
       verbose = FALSE
>>>>>>> fac10c58
    )
    forfile.orig <- r4ss::SS_readforecast(file.path(sc, i, "om", "forecast.ss"),
      verbose = FALSE
    )
    xyears <- seq(
      datfile.orig[["styr"]],
      datfile.orig[["endyr"]] + forfile.orig$Nforecastyrs
    )
    sc_i_recdevs <- stats::setNames(sc_i_recdevs[seq_along(xyears)], xyears)
    change_rec_devs(
      recdevs = sc_i_recdevs,
      ctl_file_in = file.path(sc, i, "om", "om.ctl"),
      ctl_file_out = file.path(sc, i, "om", "om.ctl")
    )

    ctlom <- r4ss::SS_readctl(
      file = file.path(sc, i, "om", "om.ctl"),
      use_datlist = TRUE, datlist = datfile.orig,
      verbose = FALSE
    )
    ctlom <- do.call(change_f, c(f_params, ctl_list = list(ctlom)))

    # Change the data structure in the OM to produce the expected
    # values we want. This sets up the 'dummy' bins before we run
    # the OM one last time. Then we'll sample from the expected values
    # with error.

    ## This returns a superset of all years/fleets/data types needed to
    ## do non-catch and -index sampling.
    # todo: think aboout removing calculate_data_units
    # todo: think about how to remove data types that aren't used, should we?
    data_args <- calculate_data_units(
      lcomp_params    = lcomp_params,
      agecomp_params  = agecomp_params,
      calcomp_params  = calcomp_params,
      mlacomp_params  = mlacomp_params,
      wtatage_params  = wtatage_params
    )

    datfile.modified <- datfile.orig
    ## OM: index
    # todo: find a better way to check if seas exists
    # maybe warn users that this default is being set for index & discard
    if (!is.null(index_params)) {
      if (!any(grepl("seas", names(index_params), ignore.case = TRUE))) {
        index_params[["seas"]] <- standardize_sampling_args(
          index_params[["fleets"]], index_params[["years"]],
          other_input = list(1)
        )
      }
      datfile.modified[["CPUE"]] <- do.call(
        "rbind",
        mapply(data.frame,
          SIMPLIFY = FALSE,
          year = index_params[["years"]],
          seas = index_params[["seas"]],
          index = as.list(index_params[["fleets"]]),
          MoreArgs = list(obs = 1, se_log = 0.1)
        )
      )
    }
    ## OM: discard
    if (!is.null(discard_params)) {
      if (!any(grepl("seas", names(discard_params), ignore.case = TRUE))) {
        discard_params[["seas"]] <- standardize_sampling_args(
          index_params[["fleets"]], index_params[["years"]],
          other_input = list(1)
        )
      }
      datfile.modified[["discard_data"]] <- do.call(
        "rbind",
        mapply(data.frame,
          SIMPLIFY = FALSE,
          Yr = discard_params[["years"]],
          Seas = discard_params[["seas"]],
          Flt = as.list(discard_params[["fleets"]]),
          MoreArgs = list(Discard = 1, Std_in = 0.1)
        )
      )
    }

    # check qs are correct.
    qtasks <- check_q(
      ctl_list = ctlom, Nfleets = datfile.orig$Nfleets,
      desiredfleets = index_params$fleets
    )
    ctlom <- change_q(
      string_add = qtasks$add, string_remove = qtasks$remove,
      overwrite = TRUE,
      ctl_list = ctlom, dat_list = datfile.modified,
      ctl_file_out = file.path(sc, i, "om", "om.ctl")
    )

    ## OM: change bins
    # todo: do this for mean size at age
    fixlist <- function(local) {
      out <- stats::setNames(
        unlist(local, recursive = FALSE, use.names = FALSE),
        names(local)
      )
      if (class(out) == "numeric") {
        return(local)
      } else {
        return(out)
      }
    }
    data_params <- fixlist(data_params)
    datfile.modified <- change_pop_bin(
      dat_list = datfile.modified,
      binwidth = data_params[["pop_binwidth"]],
      minimum_size = data_params[["pop_minimum_size"]],
      maximum_size = data_params[["pop_maximum_size"]]
    )
    if (!is.null(data_params[["age_bins"]])) {
      datfile.modified[["agecomp"]] <- change_dat_bin(datfile.modified[["agecomp"]],
        bins = setup_bins(data_params[["age_bins"]],
          nsex = datfile.modified[["Ngenders"]],
          leader = "a"
        )
      )
      datfile.modified[["agebin_vector"]] <- data_params[["age_bins"]]
      datfile.modified[["N_agebins"]] <- length(datfile.modified[["agebin_vector"]])
    }
    if (!is.null(data_params[["len_bins"]])) {
      datfile.modified[["lencomp"]] <- change_dat_bin(datfile.modified[["lencomp"]],
        bins = setup_bins(data_params[["len_bins"]],
          nsex = datfile.modified[["Ngenders"]],
          leader = "l"
        )
      )
      datfile.modified[["lbin_vector"]] <- data_params[["len_bins"]]
      datfile.modified[["N_lbins"]] <- length(datfile.modified[["lbin_vector"]])
    }

    datfile.modified <- change_catch(
      dat_list = datfile.modified,
      ctl_list = ctlom
    )

    ## OM: composition data
    if (!is.null(agecomp_params)) {
      datfile.modified <- change_comp(
        dat_list = datfile.modified,
        type = "age",
        bins = if (is.null(data_params$age_bins)) {
          datfile.modified[["agebin_vector"]]
        } else {
          data_params$age_bins
        },
        paramlist = agecomp_params,
        nsex = datfile.modified[["Ngenders"]]
      )
    }
    if (!is.null(lcomp_params)) {
      datfile.modified <- change_comp(
        dat_list = datfile.modified,
        type = "len",
        bins = if (is.null(data_params$len_bins)) {
          datfile.modified[["lbin_vector"]]
        } else {
          data_params$len_bins
        },
        paramlist = lcomp_params,
        nsex = datfile.modified[["Ngenders"]]
      )
    }
    datfile.modified <- change_lcomp_constant(
      lcomp_constant = data_params[["lcomp_constant"]],
      dat_list = datfile.modified
    )
    datfile.modified <- change_tail_compression(
      tail_compression = data_params[["tail_compression"]],
      dat_list = datfile.modified
    )
    if (!is.null(calcomp_params)) {
      params <- mapply(standardize_sampling_args,
        other_input = calcomp_params[grep("Gender|Part|Age|years", names(calcomp_params))],
        MoreArgs = list(
          fleets = calcomp_params$fleets,
          years = calcomp_params$years
        ),
        SIMPLIFY = FALSE, USE.NAMES = TRUE
      )
      params$fleets <- calcomp_params$fleets
      datfile.modified <- change_comp(
        dat_list = datfile.modified,
        type = "cal",
        paramlist = params,
        nsex = datfile.modified[["Ngenders"]]
      )
    }
    if (!is.null(mlacomp_params)) {
      # todo: fix this to use comp function
      # dummy_dat <- as.data.frame(do.call(lapply(fleets, function(fleet)
      #     data.frame("Yr"   = years, "Seas" = 1, "Flt"  = fleet, "Gender" = 0,
      #                "Part"   = 0, "AgeErr"=1, "Nsamp" = 10, stringsAsFactors = FALSE))))
      # dummy_df <- data.frame(matrix(1, nrow=nrow(dummy_dat), ncol=length(age_bins)*2))
      # names(dummy_df) <- c(paste0("a", c(age_bins)), paste0("N", c(age_bins)))
      # datfile.modified$MeanSize_at_Age_obs <- cbind(dummy_dat, dummy_df)
      # datfile.modified$N_MeanSize_at_Age_obs <- NROW(datfile.modified$MeanSize_at_Age_obs)
    }
    r4ss::SS_writedat(
      datlist = datfile.modified,
      outfile = file.path(sc, i, "om", "ss3.dat"),
      overwrite = TRUE, verbose = FALSE
    )

    # Run the operating model and copy the dat file over
    run_ss3model(dir = pathom, ...)
    if (!file.exists(file.path(sc, i, "om", "data_expval.ss"))) {
      stop(
        "The data_expval.ss was not created in the OM run for ",
        sc, "-", i, ": is something wrong with initial model files?"
      )
    }
    expdata <- r4ss::SS_readdat(
      file = file.path(sc, i, "om", "data_expval.ss"),
      verbose = FALSE
    )
    # check that there is some catch to ensure the OM data data generation
    # did not fail.
    if (all(expdata[["catch"]][, "catch"] == 0)) {
      stop(
        "Stock Synthesis failed to generate catch for the OM (i.e., all ",
        "catch is 0.) This may occur due to not sampling at least 1 type ",
        "of composition data for the fishery. If failing inexplicably, ",
        "please contact the ss3sim developers."
      )
    }
    # TODO: rather than write expdata to file: dat_list <- expdata; rm(expdata)
    r4ss::SS_writedat(expdata, file.path(sc, i, "em", "ss3.dat"),
      overwrite = TRUE, verbose = FALSE
    )
    # Sample from the OM -----------------------------------------------------
    ## Read in the datfile once and manipulate as a list object, then
    ## write it back to file at the end, before running the EM.
    # todo: use expdata rather than reading in the file again
    dat_list <- r4ss::SS_readdat(file.path(sc, i, "em", "ss3.dat"),
<<<<<<< HEAD
      verbose = FALSE
=======
       verbose = FALSE
>>>>>>> fac10c58
    )

    ## Sample catches
    dat_list <- sample_catch(dat_list = dat_list)
    ## Survey biomass index
    dat_list <- do.call(
      "sample_index",
      c(dat_list = list(dat_list), index_params)
    )
    ## Discards
    if (!is.null(discard_params)) {
      dat_list <- do.call("sample_discard", c(dat_list = list(dat_list), discard_params))
    }

    ## Add error in the length comp data
    if (!is.null(lcomp_params$fleets)) {
      dat_list <- do.call("sample_lcomp", c(list(dat_list), lcomp_params))
      lcomps_sampled <- TRUE # needed if calcomps, if using.
    } else {
      lcomps_sampled <- FALSE # needed for calcomps, if using
    }

    ## Add error in the age comp data. Need to do this last since other
    ## sampling functions rely on the age data. Also, if user doesn't
    ## call this function we need to delete the data
    if (!is.null(agecomp_params$fleets)) {
      dat_list <- do.call("sample_agecomp", c(list(dat_list), agecomp_params))
    }

    ## Add error in the empirical weight-at-age comp data. Note that if
    ## arguments are passed to this function it's functionality is turned
    ## on by setting the wtatage switch to 1. If it's off Stock Synthesis will just
    ## ignore the wtatage.dat file so no need to turn it "off" like the
    ## other data.
    # TODO: check below section, as wtatage implementation has changed from 3.24
    # to 3.30.
    if (!is.null(wtatage_params)) {
      if (!is.null(wtatage_params$fleets)) {
        ## Make sure W@A option is turned on in the EM
        tmp_ctl <- readLines(file.path(sc, i, "em", "em.ctl"))
        wtatage_line <- grep("0 means do not read wtatage.ss", tmp_ctl, fixed = TRUE)
        wtatage_option <- strsplit(tmp_ctl[wtatage_line], " ")[[1]]
        wtatage_option[1] <- 1
        tmp_ctl[wtatage_line] <- paste(wtatage_option, collapse = " ")
        writeLines(file.path(sc, i, "em", "em.ctl"))
        # sample wtatage.
        do.call("sample_wtatage", c(
          wta_file_in = file.path(sc, i, "om", "wtatage.ss_new"),
          outfile     = file.path(sc, i, "em", "wtatage.ss"),
          dat_list    = list(dat_list),
          ctl_file_in = file.path(sc, i, "om", "control.ss_new"),
          wtatage_params
        ))
      }
    }

    ## Add error in the mean length-at-age comp data. This sampling
    ## function needs full age data so needs to be done before that
    ## sampling function is called. Also, if this function isn't called
    ## we need to delete that data, so I'm doing that based on whether it
    ## is NULL, so it always needs to be called.
    if (!is.null(mlacomp_params$fleets)) {
      dat_list <- do.call("sample_mlacomp", c(
        dat_list = list(dat_list),
        outfile = NULL,
        ctl_file_in = file.path(sc, i, "om", "control.ss_new"),
        mlacomp_params,
        mean_outfile = file.path(
          sc, i, "em",
          paste0(mlacomp_params$mean_outfile, ".csv")
        )
      ))
    }

    ## Add error in the conditional age at length comp data. The
    ## cal data are independent of the marginal agecomp and length comp data
    ## in the Stock Synthesis 3.30 implementation.New length comp data is created
    ## especially for conditional age at length comp data.
    if (!is.null(calcomp_params$fleets)) {
      dat_list <- do.call("sample_calcomp", c(
        dat_list = list(dat_list),
        lcomps_sampled = lcomps_sampled,
        exp_vals_list = list(expdata),
        calcomp_params
      ))
    }

    ## End of manipulating the data file (except for rebinning), so clean it
    dat_list <- clean_data(
      dat_list = dat_list,
      lcomp_params = lcomp_params,
      agecomp_params = agecomp_params,
      calcomp_params = calcomp_params,
      mlacomp_params = mlacomp_params,
      verbose = FALSE
    )

    # Make EM as specified by user -------------------------------------------
    ## Manipulate EM starter file for a possible retrospective analysis
    if (!is.null(retro_params)) {
      do.call("change_retro", c(
        str_file_in = file.path(sc, i, "em", "starter.ss"),
        str_file_out = file.path(sc, i, "em", "starter.ss"),
        retro_params
      ))
    }

    ## Now change the binning structure in the EM ss3.dat file as needed
    if (!is.null(em_binning_params)) {
      em_binning_params <- fixlist(em_binning_params)
      dat_list <- do.call("change_em_binning", c(
        dat_list         = list(dat_list),
        outfile          = NULL,
        em_binning_params
      ))
    }
    # Manipulate EM control file to adjust what gets estimated

    if (!is.null(estim_params)) {
      wd <- getwd()
      setwd(pathem)
      dat_list <- do.call("change_e", c(
        ctl_file_in          = "em.ctl",
        ctl_file_out         = "em.ctl",
        dat_list             = list(dat_list),
        for_file_in          = "forecast.ss",
        estim_params
      ))
      setwd(wd)
    }

    # check q EM values are correct.
    ctlem <- r4ss::SS_readctl(
      file = file.path(sc, i, "em", "em.ctl"),
      use_datlist = TRUE, datlist = datfile.orig,
      verbose = FALSE
    )
    qtasks <- check_q(
      ctl_list = ctlem, Nfleets = datfile.orig$Nfleets,
      desiredfleets = index_params$fleets
    )
    ctl_list <- change_q(
      string_add = qtasks$add, string_remove = qtasks$remove,
      overwrite = TRUE,
      ctl_file_in = file.path(sc, i, "em", "em.ctl"),
      ctl_list = NULL, dat_list = datfile.modified,
      ctl_file_out = NULL
    )
    newlists <- change_year(dat_list, ctl_list)
    r4ss::SS_writedat(
      datlist = newlists$dat_list,
      outfile = file.path(sc, i, "em", "ss3.dat"),
      overwrite = TRUE,
      verbose = FALSE
    )
    r4ss::SS_writectl(
      ctllist = newlists$ctl_list,
      outfile = file.path(sc, i, "em", "em.ctl"),
      overwrite = TRUE,
      verbose = FALSE
    )
    # Add dirichlet multinomial parameters if using
    if (!is.null(weight_comps_params)) {
      weight_comps_params <- purrr::modify_depth(weight_comps_params, 1, unlist)
      if (weight_comps_params$method == "DM") {
        # convert model so it can be used
        out <- r4ss::SS_tune_comps(
          option = weight_comps_params[["method"]],
          fleets = weight_comps_params[["fleets"]],
          dir = pathem,
          model = get_bin(bin_name = "ss"),
          exe_in_path = TRUE,
          extras = ifelse(hess_always | bias_adjust, "", "-nohess"),
          verbose = FALSE
        )
      }
    }
    if(em_run){
    # Run the EM -------------------------------------------------------------
    # run model 1x as-is, regardless if data weighting used or not.
    run_ss3model(
      dir = pathem,
      hess = ifelse(bias_adjust, TRUE, hess_always), ...
    )
    success <- get_success(dir = pathem)
    if (bias_adjust & all(success > 0)) {
      # run model to do the bias adjustment
      bias <- calculate_bias(
        dir = pathem,
        ctl_file_in = "em.ctl"
      )
      run_ss3model(
        dir = pathem,
        hess = ifelse(bias_adjust, TRUE, hess_always), ...
      )
    }
    if (!is.null(weight_comps_params)) {
      # need to do data tuning, regardless of if bias adjustment was done.
      if (weight_comps_params$method %in% c("MI", "Francis")) {
        replist <- r4ss::SS_output(pathem,
          verbose = FALSE, hidewarn = TRUE,
          printstats = FALSE, covar = hess_always | bias_adjust
        )
        out <- r4ss::SS_tune_comps(
          replist = replist,
          option = weight_comps_params[["method"]], ,
          fleets = weight_comps_params[["fleets"]],
          niters_tuning = weight_comps_params[["niters_weighting"]],
          exe_in_path = TRUE,
          extras = ifelse(hess_always | bias_adjust, "", "-nohess"),
          systemcmd = TRUE,
          model = get_bin(bin_name = "ss"),
          verbose = FALSE,
          dir = pathem
        )
      }
    }
    }
    #  Pause to reduce average CPUE use?
    Sys.sleep(sleep)
  } # end iterations

  if (print_logfile) {
    lifecycle::deprecate_warn(
      when = "1.1.7",
      what = "ss3sim::ss3sim_base(print_logfile = TRUE)",
      with = "ss3sim::ss3sim_base(print_logfile = FALSE)"
    )
  }

  return(scenarios)
}<|MERGE_RESOLUTION|>--- conflicted
+++ resolved
@@ -279,11 +279,7 @@
 
     # Find number of years in OM to change recdevs and F
     datfile.orig <- r4ss::SS_readdat(file.path(sc, i, "om", "ss3.dat"),
-<<<<<<< HEAD
-      verbose = FALSE
-=======
        verbose = FALSE
->>>>>>> fac10c58
     )
     forfile.orig <- r4ss::SS_readforecast(file.path(sc, i, "om", "forecast.ss"),
       verbose = FALSE
@@ -522,11 +518,7 @@
     ## write it back to file at the end, before running the EM.
     # todo: use expdata rather than reading in the file again
     dat_list <- r4ss::SS_readdat(file.path(sc, i, "em", "ss3.dat"),
-<<<<<<< HEAD
-      verbose = FALSE
-=======
        verbose = FALSE
->>>>>>> fac10c58
     )
 
     ## Sample catches
